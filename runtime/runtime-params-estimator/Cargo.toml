[package]
name = "runtime-params-estimator"
version = "3.0.0"
authors = ["Near Inc <hello@nearprotocol.com>"]
edition = "2018"

[[bin]]
name = "runtime-params-estimator"
required-features = ["costs_counting"]

[dependencies]
indicatif = "0.15.0"
tempfile = "3"
rand = "0.7.3"
rand_xorshift = "0.2"
gnuplot = "0.0.37"
serde_json = "1"
csv = "1.1.3"
clap = "2.33"
rayon = "1.5"

borsh = "0.8.1"
num-rational = "0.3"

near-chain-configs = { path = "../../core/chain-configs" }
near-crypto = { path = "../../core/crypto" }
near-vm-logic = {path = "../../runtime/near-vm-logic"  }
near-vm-runner = {path = "../../runtime/near-vm-runner" }
node-runtime = { path = "../../runtime/runtime" }
near-store = { path = "../../core/store" }
near-primitives = { path = "../../core/primitives" }
testlib = { path = "../../test-utils/testlib" }
state-viewer = { path = "../../test-utils/state-viewer" }
nearcore = { path = "../../nearcore" }
rocksdb = "0.15.0"
glob = "0.3.0"
walrus = "0.18.0"
near-evm-runner = { path = "../../runtime/near-evm-runner", optional = true }
hex = "0.4"
ethabi = "13.0.0"
ethabi-contract = "11.0.0"
ethabi-derive = "13.0.0"
ethereum-types = "0.11.0"
cfg-if = "1"
once_cell = "1"
num-traits = "0.2.12"
libc = "0.2.81"
wabt = "0.9"

[features]
default = ["costs_counting"]
costs_counting = ["near-vm-logic/costs_counting"]
# Required feature for proper config, but can't be enabled by default because it is leaked to other release crates.
required = ["costs_counting", "near-vm-runner/no_cpu_compatibility_checks", "no_cache"]
no_cache = ["node-runtime/no_cache", "near-store/no_cache"]
wasmtime = ["near-vm-runner/wasmtime_default"]
lightbeam = ["wasmtime", "near-vm-runner/lightbeam"]
nightly_protocol = ["near-primitives/nightly_protocol"]
nightly_protocol_features = ["protocol_feature_alt_bn128", "protocol_feature_evm", "protocol_feature_math_extension"]
protocol_feature_alt_bn128 = [
    "near-vm-logic/protocol_feature_alt_bn128",
    "near-vm-runner/protocol_feature_alt_bn128",
    "node-runtime/protocol_feature_alt_bn128",
    "testlib/protocol_feature_alt_bn128",
    "nearcore/protocol_feature_alt_bn128",
]
<<<<<<< HEAD
protocol_feature_evm = ["near-evm-runner/protocol_feature_evm",
                        "near-vm-runner/protocol_feature_evm",
                        "near-chain-configs/protocol_feature_evm",
                        "node-runtime/protocol_feature_evm",
                        "near-primitives/protocol_feature_evm",
                        "testlib/protocol_feature_evm"]
sandbox = ["node-runtime/sandbox", "state-viewer/sandbox"]
protocol_feature_math_extension = [
    "near-primitives/protocol_feature_math_extension",
    "near-vm-logic/protocol_feature_math_extension",
    "near-vm-runner/protocol_feature_math_extension",
    "nearcore/protocol_feature_math_extension",
    "node-runtime/protocol_feature_math_extension"
]
=======
protocol_feature_evm = [
    "near-evm-runner/protocol_feature_evm",
    "near-vm-runner/protocol_feature_evm",
    "near-chain-configs/protocol_feature_evm",
    "node-runtime/protocol_feature_evm",
    "near-primitives/protocol_feature_evm",
    "testlib/protocol_feature_evm"
]
sandbox = ["node-runtime/sandbox", "state-viewer/sandbox"]
>>>>>>> 9c10e804
<|MERGE_RESOLUTION|>--- conflicted
+++ resolved
@@ -64,22 +64,6 @@
     "testlib/protocol_feature_alt_bn128",
     "nearcore/protocol_feature_alt_bn128",
 ]
-<<<<<<< HEAD
-protocol_feature_evm = ["near-evm-runner/protocol_feature_evm",
-                        "near-vm-runner/protocol_feature_evm",
-                        "near-chain-configs/protocol_feature_evm",
-                        "node-runtime/protocol_feature_evm",
-                        "near-primitives/protocol_feature_evm",
-                        "testlib/protocol_feature_evm"]
-sandbox = ["node-runtime/sandbox", "state-viewer/sandbox"]
-protocol_feature_math_extension = [
-    "near-primitives/protocol_feature_math_extension",
-    "near-vm-logic/protocol_feature_math_extension",
-    "near-vm-runner/protocol_feature_math_extension",
-    "nearcore/protocol_feature_math_extension",
-    "node-runtime/protocol_feature_math_extension"
-]
-=======
 protocol_feature_evm = [
     "near-evm-runner/protocol_feature_evm",
     "near-vm-runner/protocol_feature_evm",
@@ -89,4 +73,10 @@
     "testlib/protocol_feature_evm"
 ]
 sandbox = ["node-runtime/sandbox", "state-viewer/sandbox"]
->>>>>>> 9c10e804
+protocol_feature_math_extension = [
+    "near-primitives/protocol_feature_math_extension",
+    "near-vm-logic/protocol_feature_math_extension",
+    "near-vm-runner/protocol_feature_math_extension",
+    "nearcore/protocol_feature_math_extension",
+    "node-runtime/protocol_feature_math_extension"
+]