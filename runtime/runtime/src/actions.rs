use borsh::{BorshDeserialize, BorshSerialize};

use near_crypto::PublicKey;
use near_primitives::account::{AccessKey, AccessKeyPermission, Account};
use near_primitives::checked_feature;
use near_primitives::contract::ContractCode;
use near_primitives::errors::{ActionError, ActionErrorKind, ExternalError, RuntimeError};
use near_primitives::hash::CryptoHash;
use near_primitives::receipt::{ActionReceipt, Receipt};
use near_primitives::transaction::{
    Action, AddKeyAction, DeleteAccountAction, DeleteKeyAction, DeployContractAction,
    FunctionCallAction, StakeAction, TransferAction,
};
use near_primitives::types::{AccountId, EpochInfoProvider, ValidatorStake};
<<<<<<< HEAD
use near_primitives::utils::{
    create_random_seed, is_valid_account_id, is_valid_sub_account_id, is_valid_top_level_account_id,
};
=======
use near_primitives::utils::create_random_seed;
>>>>>>> f8cdfa34
use near_primitives::version::{ProtocolVersion, IMPLICIT_ACCOUNT_CREATION_PROTOCOL_VERSION};
use near_runtime_configs::AccountCreationConfig;
use near_runtime_fees::RuntimeFeesConfig;
use near_runtime_utils::{
    is_account_evm, is_account_id_64_len_hex, is_valid_account_id, is_valid_sub_account_id,
    is_valid_top_level_account_id,
};
use near_store::{
    get_access_key, get_code, remove_access_key, remove_account, set_access_key, set_code,
    StorageError, TrieUpdate,
};
<<<<<<< HEAD
use near_vm_errors::{CacheError, CompilationError, FunctionCallError, InconsistentStateError};
=======
use near_vm_errors::{CompilationError, FunctionCallError, InconsistentStateError};
>>>>>>> f8cdfa34
use near_vm_logic::types::PromiseResult;
use near_vm_logic::{VMContext, VMOutcome};
use near_vm_runner::VMError;

use crate::config::{safe_add_gas, RuntimeConfig};
use crate::ext::RuntimeExt;
use crate::{ActionResult, ApplyState};

/// Runs given function call with given context / apply state.
/// Precompiles:
///  - 0x1: EVM interpreter;
pub(crate) fn execute_function_call(
    apply_state: &ApplyState,
    runtime_ext: &mut RuntimeExt,
    account: &mut Account,
    predecessor_id: &AccountId,
    action_receipt: &ActionReceipt,
    promise_results: &[PromiseResult],
    function_call: &FunctionCallAction,
    action_hash: &CryptoHash,
    config: &RuntimeConfig,
    is_last_action: bool,
    is_view: bool,
) -> (Option<VMOutcome>, Option<VMError>) {
    let account_id = runtime_ext.account_id();
<<<<<<< HEAD
    if account_id == "evm" || account_id.ends_with(".evm") {
        near_evm_runner::run_evm(
            runtime_ext,
=======
    if checked_feature!("protocol_feature_evm", EVM, runtime_ext.protocol_version())
        && is_account_evm(&account_id)
    {
        near_evm_runner::run_evm(
            runtime_ext,
            apply_state.evm_chain_id,
>>>>>>> f8cdfa34
            &config.wasm_config,
            &config.transaction_costs,
            &account_id,
            &action_receipt.signer_id,
            predecessor_id,
            account.amount,
            function_call.deposit,
            account.storage_usage,
            function_call.method_name.clone(),
            function_call.args.clone(),
            function_call.gas,
            is_view,
        )
    } else {
<<<<<<< HEAD
        let cache = match &apply_state.cache {
            Some(cache) => Some((*cache).as_ref()),
            None => None,
        };
=======
>>>>>>> f8cdfa34
        let code = match runtime_ext.get_code(account.code_hash) {
            Ok(Some(code)) => code,
            Ok(None) => {
                let error =
                    FunctionCallError::CompilationError(CompilationError::CodeDoesNotExist {
<<<<<<< HEAD
                        account_id: account_id.clone(),
=======
                        account_id: runtime_ext.account_id().clone(),
>>>>>>> f8cdfa34
                    });
                return (None, Some(VMError::FunctionCallError(error)));
            }
            Err(e) => {
                return (
                    None,
                    Some(VMError::InconsistentStateError(InconsistentStateError::StorageError(
                        e.to_string(),
                    ))),
                );
            }
        };
        // Output data receipts are ignored if the function call is not the last action in the batch.
        let output_data_receivers: Vec<_> = if is_last_action {
            action_receipt.output_data_receivers.iter().map(|r| r.receiver_id.clone()).collect()
        } else {
            vec![]
        };
        let random_seed = create_random_seed(
            apply_state.current_protocol_version,
            *action_hash,
            apply_state.random_seed,
        );
        let context = VMContext {
            current_account_id: runtime_ext.account_id().clone(),
            signer_account_id: action_receipt.signer_id.clone(),
            signer_account_pk: action_receipt
                .signer_public_key
                .try_to_vec()
                .expect("Failed to serialize"),
            predecessor_account_id: predecessor_id.clone(),
            input: function_call.args.clone(),
            block_index: apply_state.block_index,
            block_timestamp: apply_state.block_timestamp,
            epoch_height: apply_state.epoch_height,
            account_balance: account.amount,
            account_locked_balance: account.locked,
            storage_usage: account.storage_usage,
            attached_deposit: function_call.deposit,
            prepaid_gas: function_call.gas,
            random_seed,
            is_view,
            output_data_receivers,
        };

        near_vm_runner::run(
            code.hash.as_ref().to_vec(),
            &code.code,
            function_call.method_name.as_bytes(),
            runtime_ext,
            context,
            &config.wasm_config,
            &config.transaction_costs,
            promise_results,
            apply_state.current_protocol_version,
<<<<<<< HEAD
            cache,
=======
>>>>>>> f8cdfa34
        )
    }
}

pub(crate) fn action_function_call(
    state_update: &mut TrieUpdate,
    apply_state: &ApplyState,
    account: &mut Account,
    receipt: &Receipt,
    action_receipt: &ActionReceipt,
    promise_results: &[PromiseResult],
    result: &mut ActionResult,
    account_id: &AccountId,
    function_call: &FunctionCallAction,
    action_hash: &CryptoHash,
    config: &RuntimeConfig,
    is_last_action: bool,
    epoch_info_provider: &dyn EpochInfoProvider,
) -> Result<(), RuntimeError> {
    if account.amount.checked_add(function_call.deposit).is_none() {
        return Err(StorageError::StorageInconsistentState(
            "Account balance integer overflow during function call deposit".to_string(),
        )
        .into());
    }
    let mut runtime_ext = RuntimeExt::new(
        state_update,
        account_id,
        &action_receipt.signer_id,
        &action_receipt.signer_public_key,
        action_receipt.gas_price,
        action_hash,
        &apply_state.epoch_id,
        &apply_state.last_block_hash,
        epoch_info_provider,
        apply_state.current_protocol_version,
    );
    let (outcome, err) = execute_function_call(
        apply_state,
        &mut runtime_ext,
        account,
        &receipt.predecessor_id,
        action_receipt,
        promise_results,
        function_call,
        action_hash,
        config,
        is_last_action,
        false,
    );
    let execution_succeeded = match err {
        Some(VMError::FunctionCallError(err)) => {
            result.result = Err(ActionErrorKind::FunctionCallError(err).into());
            false
        }
        Some(VMError::ExternalError(serialized_error)) => {
            let err: ExternalError = borsh::BorshDeserialize::try_from_slice(&serialized_error)
                .expect("External error deserialization shouldn't fail");
            return match err {
                ExternalError::StorageError(err) => Err(err.into()),
                ExternalError::ValidatorError(err) => Err(RuntimeError::ValidatorError(err)),
            };
        }
        Some(VMError::InconsistentStateError(err)) => {
            return Err(StorageError::StorageInconsistentState(err.to_string()).into());
        }
        Some(VMError::CacheError(err)) => {
            let message = match err {
                CacheError::DeserializationError => "Cache deserialization error",
                CacheError::SerializationError { hash: _hash } => "Cache serialization error",
                CacheError::ReadError => "Cache read error",
                CacheError::WriteError => "Cache write error",
            };
            return Err(StorageError::StorageInconsistentState(message.to_string()).into());
        }
        None => true,
    };
    if let Some(outcome) = outcome {
        result.gas_burnt = safe_add_gas(result.gas_burnt, outcome.burnt_gas)?;
        result.gas_burnt_for_function_call =
            safe_add_gas(result.gas_burnt_for_function_call, outcome.burnt_gas)?;
        // Runtime in `generate_refund_receipts` takes care of using proper value for refunds.
        // It uses `gas_used` for success and `gas_burnt` for failures. So it's not an issue to
        // return a real `gas_used` instead of the `gas_burnt` into `ActionResult` even for
        // `FunctionCall`s error.
        result.gas_used = safe_add_gas(result.gas_used, outcome.used_gas)?;
        result.logs.extend(outcome.logs.into_iter());
        if execution_succeeded {
            account.amount = outcome.balance;
            account.storage_usage = outcome.storage_usage;
            result.result = Ok(outcome.return_data);
            result.new_receipts.extend(runtime_ext.into_receipts(account_id));
        }
    } else {
        assert!(!execution_succeeded, "Outcome should always be available if execution succeeded")
    }
    Ok(())
}

pub(crate) fn action_stake(
    account: &mut Account,
    result: &mut ActionResult,
    account_id: &AccountId,
    stake: &StakeAction,
    last_block_hash: &CryptoHash,
    epoch_info_provider: &dyn EpochInfoProvider,
) -> Result<(), RuntimeError> {
    let increment = stake.stake.saturating_sub(account.locked);

    if account.amount >= increment {
        if account.locked == 0 && stake.stake == 0 {
            // if the account hasn't staked, it cannot unstake
            result.result =
                Err(ActionErrorKind::TriesToUnstake { account_id: account_id.clone() }.into());
            return Ok(());
        }

        if stake.stake > 0 {
            let minimum_stake = epoch_info_provider.minimum_stake(last_block_hash)?;
            if stake.stake < minimum_stake {
                result.result = Err(ActionErrorKind::InsufficientStake {
                    account_id: account_id.clone(),
                    stake: stake.stake,
                    minimum_stake,
                }
                .into());
                return Ok(());
            }
        }

        result.validator_proposals.push(ValidatorStake {
            account_id: account_id.clone(),
            public_key: stake.public_key.clone(),
            stake: stake.stake,
        });
        if stake.stake > account.locked {
            // We've checked above `account.amount >= increment`
            account.amount -= increment;
            account.locked = stake.stake;
        }
    } else {
        result.result = Err(ActionErrorKind::TriesToStake {
            account_id: account_id.clone(),
            stake: stake.stake,
            locked: account.locked,
            balance: account.amount,
        }
        .into());
    }
    Ok(())
}

/// Tries to refunds the allowance of the access key for a gas refund action.
pub(crate) fn try_refund_allowance(
    state_update: &mut TrieUpdate,
    account_id: &AccountId,
    public_key: &PublicKey,
    transfer: &TransferAction,
) -> Result<(), StorageError> {
    if let Some(mut access_key) = get_access_key(state_update, account_id, public_key)? {
        let mut updated = false;
        if let AccessKeyPermission::FunctionCall(function_call_permission) =
            &mut access_key.permission
        {
            if let Some(allowance) = function_call_permission.allowance.as_mut() {
                let new_allowance = allowance.saturating_add(transfer.deposit);
                if new_allowance > *allowance {
                    *allowance = new_allowance;
                    updated = true;
                }
            }
        }
        if updated {
            set_access_key(state_update, account_id.clone(), public_key.clone(), &access_key);
        }
    }
    Ok(())
}

pub(crate) fn action_transfer(
    account: &mut Account,
    transfer: &TransferAction,
) -> Result<(), StorageError> {
    account.amount = account.amount.checked_add(transfer.deposit).ok_or_else(|| {
        StorageError::StorageInconsistentState("Account balance integer overflow".to_string())
    })?;
    Ok(())
}

pub(crate) fn action_create_account(
    fee_config: &RuntimeFeesConfig,
    account_creation_config: &AccountCreationConfig,
    account: &mut Option<Account>,
    actor_id: &mut AccountId,
    account_id: &AccountId,
    predecessor_id: &AccountId,
    result: &mut ActionResult,
) {
    // NOTE: The account_id is valid, because the Receipt is validated before.
    debug_assert!(is_valid_account_id(account_id));

    if is_valid_top_level_account_id(account_id) {
        if account_id.len() < account_creation_config.min_allowed_top_level_account_length as usize
            && predecessor_id != &account_creation_config.registrar_account_id
        {
            // A short top-level account ID can only be created registrar account.
            result.result = Err(ActionErrorKind::CreateAccountOnlyByRegistrar {
                account_id: account_id.clone(),
                registrar_account_id: account_creation_config.registrar_account_id.clone(),
                predecessor_id: predecessor_id.clone(),
            }
            .into());
            return;
        } else {
            // OK: Valid top-level Account ID
        }
    } else if !is_valid_sub_account_id(&predecessor_id, account_id) {
        // The sub-account can only be created by its root account. E.g. `alice.near` only by `near`
        result.result = Err(ActionErrorKind::CreateAccountNotAllowed {
            account_id: account_id.clone(),
            predecessor_id: predecessor_id.clone(),
        }
        .into());
        return;
    } else {
        // OK: Valid sub-account ID by proper predecessor.
    }

    *actor_id = account_id.clone();
    *account = Some(Account {
        amount: 0,
        locked: 0,
        code_hash: CryptoHash::default(),
        storage_usage: fee_config.storage_usage_config.num_bytes_account,
    });
}

pub(crate) fn action_implicit_account_creation_transfer(
    state_update: &mut TrieUpdate,
    fee_config: &RuntimeFeesConfig,
    account: &mut Option<Account>,
    actor_id: &mut AccountId,
    account_id: &AccountId,
    transfer: &TransferAction,
) {
    // NOTE: The account_id is hex like, because we've checked the permissions before.
    debug_assert!(is_account_id_64_len_hex(account_id));

    *actor_id = account_id.clone();

    let access_key = AccessKey::full_access();
    // 0 for ED25519
    let mut public_key_data = Vec::with_capacity(33);
    public_key_data.push(0u8);
    public_key_data.extend(
        hex::decode(account_id.as_bytes())
            .expect("account id was a valid hex of length 64 resulting in 32 bytes"),
    );
    debug_assert_eq!(public_key_data.len(), 33);
    let public_key = PublicKey::try_from_slice(&public_key_data)
        .expect("we should be able to deserialize ED25519 public key");

    *account = Some(Account {
        amount: transfer.deposit,
        locked: 0,
        code_hash: CryptoHash::default(),
        storage_usage: fee_config.storage_usage_config.num_bytes_account
            + public_key.len() as u64
            + access_key.try_to_vec().unwrap().len() as u64
            + fee_config.storage_usage_config.num_extra_bytes_record,
    });

    set_access_key(state_update, account_id.clone(), public_key, &access_key);
}

pub(crate) fn action_deploy_contract(
    state_update: &mut TrieUpdate,
    account: &mut Account,
    account_id: &AccountId,
    deploy_contract: &DeployContractAction,
) -> Result<(), StorageError> {
    let code = ContractCode::new(deploy_contract.code.clone(), None);
    let prev_code = get_code(state_update, account_id, Some(account.code_hash))?;
    let prev_code_length = prev_code.map(|code| code.code.len() as u64).unwrap_or_default();
    account.storage_usage =
        account.storage_usage.checked_sub(prev_code_length).ok_or_else(|| {
            StorageError::StorageInconsistentState(format!(
                "Storage usage integer underflow for account {}",
                account_id
            ))
        })?;
    account.storage_usage =
        account.storage_usage.checked_add(code.code.len() as u64).ok_or_else(|| {
            StorageError::StorageInconsistentState(format!(
                "Storage usage integer overflow for account {}",
                account_id
            ))
        })?;
    account.code_hash = code.get_hash();
    set_code(state_update, account_id.clone(), &code);
    Ok(())
}

pub(crate) fn action_delete_account(
    state_update: &mut TrieUpdate,
    account: &mut Option<Account>,
    actor_id: &mut AccountId,
    receipt: &Receipt,
    result: &mut ActionResult,
    account_id: &AccountId,
    delete_account: &DeleteAccountAction,
) -> Result<(), StorageError> {
    // We use current amount as a pay out to beneficiary.
    let account_balance = account.as_ref().unwrap().amount;
    if account_balance > 0 {
        result
            .new_receipts
            .push(Receipt::new_balance_refund(&delete_account.beneficiary_id, account_balance));
    }
    remove_account(state_update, account_id)?;
    *actor_id = receipt.predecessor_id.clone();
    *account = None;
    Ok(())
}

pub(crate) fn action_delete_key(
    fee_config: &RuntimeFeesConfig,
    state_update: &mut TrieUpdate,
    account: &mut Account,
    result: &mut ActionResult,
    account_id: &AccountId,
    delete_key: &DeleteKeyAction,
) -> Result<(), StorageError> {
    let access_key = get_access_key(state_update, &account_id, &delete_key.public_key)?;
    if access_key.is_none() {
        result.result = Err(ActionErrorKind::DeleteKeyDoesNotExist {
            public_key: delete_key.public_key.clone(),
            account_id: account_id.clone(),
        }
        .into());
        return Ok(());
    }
    // Remove access key
    remove_access_key(state_update, account_id.clone(), delete_key.public_key.clone());
    let storage_usage_config = &fee_config.storage_usage_config;
    account.storage_usage = account
        .storage_usage
        .checked_sub(
            delete_key.public_key.try_to_vec().unwrap().len() as u64
                + access_key.try_to_vec().unwrap().len() as u64
                + storage_usage_config.num_extra_bytes_record,
        )
        .ok_or_else(|| {
            StorageError::StorageInconsistentState(format!(
                "Storage usage integer underflow for account {}",
                account_id
            ))
        })?;
    Ok(())
}

pub(crate) fn action_add_key(
    fees_config: &RuntimeFeesConfig,
    state_update: &mut TrieUpdate,
    account: &mut Account,
    result: &mut ActionResult,
    account_id: &AccountId,
    add_key: &AddKeyAction,
) -> Result<(), StorageError> {
    if get_access_key(state_update, account_id, &add_key.public_key)?.is_some() {
        result.result = Err(ActionErrorKind::AddKeyAlreadyExists {
            account_id: account_id.to_owned(),
            public_key: add_key.public_key.clone(),
        }
        .into());
        return Ok(());
    }
    set_access_key(
        state_update,
        account_id.clone(),
        add_key.public_key.clone(),
        &add_key.access_key,
    );
    let storage_config = &fees_config.storage_usage_config;
    account.storage_usage = account
        .storage_usage
        .checked_add(
            add_key.public_key.try_to_vec().unwrap().len() as u64
                + add_key.access_key.try_to_vec().unwrap().len() as u64
                + storage_config.num_extra_bytes_record,
        )
        .ok_or_else(|| {
            StorageError::StorageInconsistentState(format!(
                "Storage usage integer overflow for account {}",
                account_id
            ))
        })?;
    Ok(())
}

pub(crate) fn check_actor_permissions(
    action: &Action,
    account: &Option<Account>,
    actor_id: &AccountId,
    account_id: &AccountId,
) -> Result<(), ActionError> {
    match action {
        Action::DeployContract(_) | Action::Stake(_) | Action::AddKey(_) | Action::DeleteKey(_) => {
            if actor_id != account_id {
                return Err(ActionErrorKind::ActorNoPermission {
                    account_id: actor_id.clone(),
                    actor_id: account_id.clone(),
                }
                .into());
            }
        }
        Action::DeleteAccount(_) => {
            if actor_id != account_id {
                return Err(ActionErrorKind::ActorNoPermission {
                    account_id: account_id.clone(),
                    actor_id: actor_id.clone(),
                }
                .into());
            }
            let account = account.as_ref().unwrap();
            if account.locked != 0 {
                return Err(ActionErrorKind::DeleteAccountStaking {
                    account_id: account_id.clone(),
                }
                .into());
            }
        }
        Action::CreateAccount(_) | Action::FunctionCall(_) | Action::Transfer(_) => (),
    };
    Ok(())
}

pub(crate) fn check_account_existence(
    action: &Action,
    account: &mut Option<Account>,
    account_id: &AccountId,
    current_protocol_version: ProtocolVersion,
    is_the_only_action: bool,
    is_refund: bool,
) -> Result<(), ActionError> {
    match action {
        Action::CreateAccount(_) => {
            if account.is_some() {
                return Err(ActionErrorKind::AccountAlreadyExists {
                    account_id: account_id.clone(),
                }
                .into());
            } else {
                if current_protocol_version >= IMPLICIT_ACCOUNT_CREATION_PROTOCOL_VERSION
                    && is_account_id_64_len_hex(&account_id)
                {
                    // If the account doesn't exist and it's 64-length hex account ID, then you
                    // should only be able to create it using single transfer action.
                    // Because you should not be able to add another access key to the account in
                    // the same transaction.
                    // Otherwise you can hijack an account without having the private key for the
                    // public key. We've decided to make it an invalid transaction to have any other
                    // actions on the 64-length hex accounts.
                    // The easiest way is to reject the `CreateAccount` action.
                    // See https://github.com/nearprotocol/NEPs/pull/71
                    return Err(ActionErrorKind::OnlyImplicitAccountCreationAllowed {
                        account_id: account_id.clone(),
                    }
                    .into());
                }
            }
        }
        Action::Transfer(_) => {
            if account.is_none() {
                if current_protocol_version >= IMPLICIT_ACCOUNT_CREATION_PROTOCOL_VERSION
                    && is_the_only_action
                    && is_account_id_64_len_hex(&account_id)
                    && !is_refund
                {
                    // OK. It's implicit account creation.
                    // Notes:
                    // - The transfer action has to be the only action in the transaction to avoid
                    // abuse by hijacking this account with other public keys or contracts.
                    // - Refunds don't automatically create accounts, because refunds are free and
                    // we don't want some type of abuse.
                    // - Account deletion with beneficiary creates a refund, so it'll not create a
                    // new account.
                    return Ok(());
                } else {
                    return Err(ActionErrorKind::AccountDoesNotExist {
                        account_id: account_id.clone(),
                    }
                    .into());
                };
            }
        }
        Action::DeployContract(_)
        | Action::FunctionCall(_)
        | Action::Stake(_)
        | Action::AddKey(_)
        | Action::DeleteKey(_)
        | Action::DeleteAccount(_) => {
            if account.is_none() {
                return Err(ActionErrorKind::AccountDoesNotExist {
                    account_id: account_id.clone(),
                }
                .into());
            }
        }
    };
    Ok(())
}

#[cfg(test)]
mod tests {
    use super::*;

    fn test_action_create_account(
        account_id: AccountId,
        predecessor_id: AccountId,
        length: u8,
    ) -> ActionResult {
        let mut account = None;
        let mut actor_id = predecessor_id.clone();
        let mut action_result = ActionResult::default();
        action_create_account(
            &RuntimeFeesConfig::default(),
            &AccountCreationConfig {
                min_allowed_top_level_account_length: length,
                registrar_account_id: AccountId::from("registrar"),
            },
            &mut account,
            &mut actor_id,
            &account_id,
            &predecessor_id,
            &mut action_result,
        );
        if action_result.result.is_ok() {
            assert!(account.is_some());
            assert_eq!(actor_id, account_id);
        } else {
            assert!(account.is_none());
        }
        action_result
    }

    #[test]
    fn test_create_account_valid_top_level_long() {
        let account_id = AccountId::from("bob_near_long_name");
        let predecessor_id = AccountId::from("alice.near");
        let action_result = test_action_create_account(account_id, predecessor_id, 11);
        assert!(action_result.result.is_ok());
    }

    #[test]
    fn test_create_account_valid_top_level_by_registrar() {
        let account_id = AccountId::from("bob");
        let predecessor_id = AccountId::from("registrar");
        let action_result = test_action_create_account(account_id, predecessor_id, 11);
        assert!(action_result.result.is_ok());
    }

    #[test]
    fn test_create_account_valid_sub_account() {
        let account_id = AccountId::from("alice.near");
        let predecessor_id = AccountId::from("near");
        let action_result = test_action_create_account(account_id, predecessor_id, 11);
        assert!(action_result.result.is_ok());
    }

    #[test]
    fn test_create_account_invalid_sub_account() {
        let account_id = AccountId::from("alice.near");
        let predecessor_id = AccountId::from("bob");
        let action_result =
            test_action_create_account(account_id.clone(), predecessor_id.clone(), 11);
        assert_eq!(
            action_result.result,
            Err(ActionError {
                index: None,
                kind: ActionErrorKind::CreateAccountNotAllowed {
                    account_id: account_id.clone(),
                    predecessor_id: predecessor_id.clone(),
                }
            })
        );
    }

    #[test]
    fn test_create_account_invalid_short_top_level() {
        let account_id = AccountId::from("bob");
        let predecessor_id = AccountId::from("near");
        let action_result =
            test_action_create_account(account_id.clone(), predecessor_id.clone(), 11);
        assert_eq!(
            action_result.result,
            Err(ActionError {
                index: None,
                kind: ActionErrorKind::CreateAccountOnlyByRegistrar {
                    account_id: account_id.clone(),
                    registrar_account_id: AccountId::from("registrar"),
                    predecessor_id: predecessor_id.clone(),
                }
            })
        );
    }

    #[test]
    fn test_create_account_valid_short_top_level_len_allowed() {
        let account_id = AccountId::from("bob");
        let predecessor_id = AccountId::from("near");
        let action_result =
            test_action_create_account(account_id.clone(), predecessor_id.clone(), 0);
        assert!(action_result.result.is_ok());
    }
}<|MERGE_RESOLUTION|>--- conflicted
+++ resolved
@@ -12,13 +12,7 @@
     FunctionCallAction, StakeAction, TransferAction,
 };
 use near_primitives::types::{AccountId, EpochInfoProvider, ValidatorStake};
-<<<<<<< HEAD
-use near_primitives::utils::{
-    create_random_seed, is_valid_account_id, is_valid_sub_account_id, is_valid_top_level_account_id,
-};
-=======
 use near_primitives::utils::create_random_seed;
->>>>>>> f8cdfa34
 use near_primitives::version::{ProtocolVersion, IMPLICIT_ACCOUNT_CREATION_PROTOCOL_VERSION};
 use near_runtime_configs::AccountCreationConfig;
 use near_runtime_fees::RuntimeFeesConfig;
@@ -30,11 +24,7 @@
     get_access_key, get_code, remove_access_key, remove_account, set_access_key, set_code,
     StorageError, TrieUpdate,
 };
-<<<<<<< HEAD
 use near_vm_errors::{CacheError, CompilationError, FunctionCallError, InconsistentStateError};
-=======
-use near_vm_errors::{CompilationError, FunctionCallError, InconsistentStateError};
->>>>>>> f8cdfa34
 use near_vm_logic::types::PromiseResult;
 use near_vm_logic::{VMContext, VMOutcome};
 use near_vm_runner::VMError;
@@ -60,18 +50,12 @@
     is_view: bool,
 ) -> (Option<VMOutcome>, Option<VMError>) {
     let account_id = runtime_ext.account_id();
-<<<<<<< HEAD
-    if account_id == "evm" || account_id.ends_with(".evm") {
-        near_evm_runner::run_evm(
-            runtime_ext,
-=======
     if checked_feature!("protocol_feature_evm", EVM, runtime_ext.protocol_version())
         && is_account_evm(&account_id)
     {
         near_evm_runner::run_evm(
             runtime_ext,
             apply_state.evm_chain_id,
->>>>>>> f8cdfa34
             &config.wasm_config,
             &config.transaction_costs,
             &account_id,
@@ -86,23 +70,16 @@
             is_view,
         )
     } else {
-<<<<<<< HEAD
         let cache = match &apply_state.cache {
             Some(cache) => Some((*cache).as_ref()),
             None => None,
         };
-=======
->>>>>>> f8cdfa34
         let code = match runtime_ext.get_code(account.code_hash) {
             Ok(Some(code)) => code,
             Ok(None) => {
                 let error =
                     FunctionCallError::CompilationError(CompilationError::CodeDoesNotExist {
-<<<<<<< HEAD
                         account_id: account_id.clone(),
-=======
-                        account_id: runtime_ext.account_id().clone(),
->>>>>>> f8cdfa34
                     });
                 return (None, Some(VMError::FunctionCallError(error)));
             }
@@ -158,10 +135,7 @@
             &config.transaction_costs,
             promise_results,
             apply_state.current_protocol_version,
-<<<<<<< HEAD
             cache,
-=======
->>>>>>> f8cdfa34
         )
     }
 }
