--- conflicted
+++ resolved
@@ -123,13 +123,8 @@
     ChunkOnlyProducers,
     #[cfg(feature = "protocol_feature_routing_exchange_algorithm")]
     RoutingExchangeAlgorithm,
-<<<<<<< HEAD
-    #[cfg(feature = "protocol_feature_lower_ecrecover_base_cost")]
-    LowerEcrecoverBaseCost,
     #[cfg(feature = "protocol_feature_limit_contract_functions_number")]
     LimitContractFunctionsNumber,
-=======
->>>>>>> 0b04dc2c
 }
 
 /// Current latest stable version of the protocol.
@@ -173,13 +168,8 @@
             ProtocolFeature::ChunkOnlyProducers => 115,
             #[cfg(feature = "protocol_feature_routing_exchange_algorithm")]
             ProtocolFeature::RoutingExchangeAlgorithm => 117,
-<<<<<<< HEAD
-            #[cfg(feature = "protocol_feature_lower_ecrecover_base_cost")]
-            ProtocolFeature::LowerEcrecoverBaseCost => 119,
             #[cfg(feature = "protocol_feature_limit_contract_functions_number")]
             ProtocolFeature::LimitContractFunctionsNumber => 120,
-=======
->>>>>>> 0b04dc2c
         }
     }
 }
