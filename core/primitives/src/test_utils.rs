use std::collections::hash_map::DefaultHasher;
use std::hash::{Hash, Hasher};

use exonum_sodiumoxide::crypto::sign::ed25519::{keypair_from_seed, Seed};
use log::LevelFilter;
use rand::SeedableRng;
use rand_xorshift::XorShiftRng;

use crate::block::Block;
use crate::crypto::aggregate_signature::{BlsPublicKey, BlsSecretKey};
use crate::crypto::signature::{PublicKey, SecretKey, Signature};
use crate::crypto::signer::{EDSigner, InMemorySigner};
use crate::hash::CryptoHash;
use crate::transaction::{SignedTransaction, TransactionBody};
use crate::types::{BlockIndex, ShardId};
use std::collections::HashMap;
use std::sync::Arc;

pub fn init_test_logger() {
    let _ = env_logger::Builder::new()
        .filter_module("tokio_reactor", LevelFilter::Info)
        .filter_module("tokio_core", LevelFilter::Info)
        .filter_module("hyper", LevelFilter::Info)
        .filter(None, LevelFilter::Debug)
        .try_init();
}

pub fn init_test_module_logger(module: &str) {
    let _ = env_logger::Builder::new()
        .filter_module("tokio_reactor", LevelFilter::Info)
        .filter_module("tokio_core", LevelFilter::Info)
        .filter_module("hyper", LevelFilter::Info)
        .filter_module("cranelift_wasm", LevelFilter::Warn)
        .filter_module(module, LevelFilter::Debug)
        .filter(None, LevelFilter::Info)
        .try_init();
}

pub fn init_integration_logger() {
    let _ = env_logger::Builder::new()
        .filter(None, LevelFilter::Info)
        .filter(Some("actix_web"), LevelFilter::Warn)
        .try_init();
}

pub fn calculate_hash<T: Hash>(t: &T) -> u64 {
    let mut s = DefaultHasher::new();
    t.hash(&mut s);
    s.finish()
}

pub fn get_key_pair_from_seed(seed_string: &str) -> (PublicKey, SecretKey) {
    let mut seed: [u8; 32] = [b' '; 32];
    let len = ::std::cmp::min(32, seed_string.len());
    seed[..len].copy_from_slice(&seed_string.as_bytes()[..len]);

    let (public_key, secret_key) = keypair_from_seed(&Seed(seed));
    (PublicKey(public_key), SecretKey(secret_key))
}

pub fn get_public_key_from_seed(seed_string: &str) -> PublicKey {
    get_key_pair_from_seed(seed_string).0
}

pub fn get_bls_key_pair_from_seed(seed_string: &str) -> (BlsPublicKey, BlsSecretKey) {
    let mut rng = XorShiftRng::seed_from_u64(calculate_hash(&seed_string));
    let bls_secret_key = BlsSecretKey::generate_from_rng(&mut rng);
    (bls_secret_key.get_public_key(), bls_secret_key)
}

impl InMemorySigner {
    pub fn from_seed(account_id: &str, seed_string: &str) -> Self {
        let (public_key, secret_key) = get_key_pair_from_seed(seed_string);
        InMemorySigner { account_id: account_id.to_string(), public_key, secret_key }
    }
}

impl TransactionBody {
    pub fn sign(self, signer: &dyn EDSigner) -> SignedTransaction {
        let signature = signer.sign(self.get_hash().as_ref());
        SignedTransaction::new(signature, self, Some(signer.public_key()))
    }
}

impl Block {
    pub fn empty_with_height(prev: &Block, height: BlockIndex, signer: Arc<dyn EDSigner>) -> Self {
        Self::empty_with_apporvals(prev, height, HashMap::default(), signer)
    }

    pub fn empty(prev: &Block, signer: Arc<dyn EDSigner>) -> Self {
        Self::empty_with_height(prev, prev.header.height + 1, signer)
    }

    /// This can not be used for proper testing, because chunks are arbitrary.
    pub fn empty_with_apporvals(
        prev: &Block,
        height: BlockIndex,
        approvals: HashMap<usize, Signature>,
        signer: Arc<dyn EDSigner>,
    ) -> Self {
        Block::produce(
            &prev.header,
            height,
            Block::genesis_chunks(
                vec![CryptoHash::default()],
                prev.chunks.len() as ShardId,
                prev.header.gas_limit,
            ),
            prev.header.epoch_hash,
<<<<<<< HEAD
            0,
            prev.header.gas_limit,
            vec![],
            approvals,
            vec![],
=======
            vec![],
            approvals,
>>>>>>> 79f37245
            signer,
        )
    }
}<|MERGE_RESOLUTION|>--- conflicted
+++ resolved
@@ -107,16 +107,8 @@
                 prev.header.gas_limit,
             ),
             prev.header.epoch_hash,
-<<<<<<< HEAD
-            0,
-            prev.header.gas_limit,
             vec![],
             approvals,
-            vec![],
-=======
-            vec![],
-            approvals,
->>>>>>> 79f37245
             signer,
         )
     }
