--- conflicted
+++ resolved
@@ -117,26 +117,15 @@
                     if let Some(reward) = validator_reward.get(&account_id) {
                         /*println!(
                             "account {} adding reward {} to stake {}",
-<<<<<<< HEAD
                             account_id, reward, account.staked
-                        );
+                        );*/
                         account.staked += *reward;
-=======
-                            account_id, reward, account.stake
-                        );*/
-                        account.stake += *reward;
->>>>>>> 50ff635e
                     }
 
                     /*println!(
                         "account {} stake {} max_of_stakes: {}",
-<<<<<<< HEAD
                         account_id, account.staked, max_of_stakes
-                    );
-=======
-                        account_id, account.stake, max_of_stakes
                     );*/
->>>>>>> 50ff635e
                     assert!(
                         account.staked >= max_of_stakes,
                         "FATAL: staking invariant does not hold. Account stake {} is less than maximum of stakes {} in the past three epochs",
