--- conflicted
+++ resolved
@@ -503,39 +503,6 @@
     pub seen: u64,
 }
 
-<<<<<<< HEAD
-/// The tip of a fork. A handle to the fork ancestry from its leaf in the
-/// blockchain tree. References the max height and the latest and previous
-/// blocks for convenience
-#[derive(BorshSerialize, BorshDeserialize, Serialize, Debug, Clone, PartialEq)]
-pub struct Tip {
-    /// Height of the tip (max height of the fork)
-    pub height: BlockHeight,
-    /// Last block pushed to the fork
-    pub last_block_hash: CryptoHash,
-    /// Previous block
-    pub prev_block_hash: CryptoHash,
-    /// Current epoch id. Used for getting validator info.
-    pub epoch_id: EpochId,
-    /// Next epoch id.
-    pub next_epoch_id: EpochId,
-}
-
-impl Tip {
-    /// Creates a new tip based on provided header.
-    pub fn from_header(header: &BlockHeader) -> Tip {
-        Tip {
-            height: header.height(),
-            last_block_hash: *header.hash(),
-            prev_block_hash: *header.prev_hash(),
-            epoch_id: header.epoch_id().clone(),
-            next_epoch_id: header.next_epoch_id().clone(),
-        }
-    }
-}
-
-=======
->>>>>>> 147ab5c2
 #[derive(Debug, Clone, PartialEq, Eq, BorshSerialize, BorshDeserialize, Serialize)]
 pub struct ShardStateSyncResponseHeader {
     pub chunk: ShardChunk,
